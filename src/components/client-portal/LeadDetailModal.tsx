--- conflicted
+++ resolved
@@ -15,19 +15,8 @@
 import { supabase } from "@/integrations/supabase/client";
 import { useToast } from "@/hooks/use-toast";
 import { Calendar, Mail, Phone, MapPin, Building, ExternalLink, DollarSign } from "lucide-react";
-<<<<<<< HEAD
 import { PIPELINE_STAGES } from "@/constants/pipeline";
-=======
 import { SMAPoliciesList } from "@/components/sma/SMAPoliciesList";
-
-const PIPELINE_STAGES = [
-  { key: 'new', label: 'New Lead', color: 'bg-blue-500/20 border-blue-500/40' },
-  { key: 'quoting', label: 'Quoting', color: 'bg-purple-500/20 border-purple-500/40' },
-  { key: 'follow-up', label: 'Follow Up', color: 'bg-yellow-500/20 border-yellow-500/40' },
-  { key: 'won', label: 'Won', color: 'bg-green-500/20 border-green-500/40' },
-  { key: 'lost', label: 'Lost', color: 'bg-red-500/20 border-red-500/40' },
-];
->>>>>>> fa754713
 
 interface ClientLead {
   id: string;
