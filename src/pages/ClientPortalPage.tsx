--- conflicted
+++ resolved
@@ -14,18 +14,15 @@
 import { useAuth } from "@/components/auth/ProtectedRoute";
 import { useSecureWorkspaceData } from "@/hooks/useSecureWorkspaceData";
 import { ThemeToggle } from "@/components/ui/theme-toggle";
-<<<<<<< HEAD
 import { EMAIL_BISON_API } from "@/constants/api";
 import { ROUTES } from "@/constants/navigation";
 import { PIPELINE_STAGES } from "@/constants/pipeline";
 import { BISON_ENDPOINTS } from "@/constants/thirdParty/emailBison";
-=======
 // SMA Insurance specific imports
 import { SMACommissionKPICards } from "@/components/sma/SMACommissionKPICards";
 import { SMAPoliciesInputDialog } from "@/components/sma/SMAPoliciesInputDialog";
 import { createPolicies } from "@/services/smaPoliciesService";
 import { SMAPolicyFormData } from "@/types/sma";
->>>>>>> fa754713
 import {
   Select,
   SelectContent,
